<?php
namespace Codeception\Module;

/**
 * Module for testing SOAP WSDL web services.
 * Send requests and check if response matches the pattern.
 *
 * This module can be used either with frameworks or PHPBrowser.
 * It tries to guess the framework is is attached to.
 * If a endpoint is a full url then it uses PHPBrowser.
 *
 * ### Using Inside Framework
 *
 * Please note, that PHP SoapServer::handle method sends additional headers.
 * This may trigger warning: "Cannot modify header information"
 * If you use PHP SoapServer with framework, try to block call to this method in testing environment.
 *
 * ## Status
 *
 * * Maintainer: **davert**
 * * Stability: **stable**
 * * Contact: codecept@davert.mail.ua
 *
 * ## Configuration
 *
 * * endpoint *required* - soap wsdl endpoint
 *
 * ## Public Properties
 *
 * * request - last soap request (DOMDocument)
 * * response - last soap response (DOMDocument)
 *
 */

use Codeception\Exception\ModuleException;
use Codeception\Exception\ModuleRequireException;
use Codeception\Lib\Framework;
use Codeception\Lib\InnerBrowser;
use Codeception\Util\Soap as SoapUtils;
use Codeception\Util\XmlStructure;

class SOAP extends \Codeception\Module
{

<<<<<<< HEAD
    protected $dependencyMessage = <<<EOF
Example using PhpBrowser as backend for SOAP module.
--
modules:
    enabled: [SOAP, ApiHelper]
    depends:
        SOAP: PhpBrowser
--
Framework modules can be used as well for functional testing of SOAP API.
EOF;


    protected $config = ['schema' => "", 'schema_url' => 'http://schemas.xmlsoap.org/soap/envelope/'];
    protected $requiredFields = ['endpoint'];
=======
    protected $config = array('schema' => "", 'schema_url' => 'http://schemas.xmlsoap.org/soap/envelope/', 'framework_collect_buffer' => true);
    protected $requiredFields = array('endpoint');
>>>>>>> 1b413359
    /**
     * @var \Symfony\Component\BrowserKit\Client
     */
    public $client = null;
    public $isFunctional = false;

    /**
     * @var \DOMDocument
     */
    public $xmlRequest = null;
    /**
     * @var \DOMDocument
     */
    public $xmlResponse = null;

    /**
     * @var XmlStructure
     */
    protected $xmlStructure = null;

    /**
     * @var InnerBrowser
     */
    protected $connectionModule;

    public function _before(\Codeception\TestCase $test)
    {
        $this->client = &$this->connectionModule->client;
        $this->buildRequest();
        $this->xmlResponse = null;
        $this->xmlStructure = null;
    }

    public function _depends()
    {
        return ['Codeception\Lib\InnerBrowser' => $this->dependencyMessage];
    }

    public function _inject(InnerBrowser $connectionModule)
    {
        $this->connectionModule = $connectionModule;
        if ($connectionModule instanceof Framework) {
            $this->isFunctional = true;
        }
    }
    
    private function getClient()
    {
        if (!$this->client) {
            throw new ModuleRequireException($this, "Connection client is not available.");
        }
        return $this->client;
    }

    private function getXmlResponse()
    {
        if (!$this->xmlResponse) {
            throw new ModuleException($this, "No XML response, use `\$I->sendSoapRequest` to receive it");
        }
        return $this->xmlResponse;
    }
    
    private function getXmlStructure()
    {
        if (!$this->xmlStructure) {
            $this->xmlStructure = new XmlStructure($this->getXmlResponse());
        }
        return $this->xmlStructure;
    }
    
    /**
     * Prepare SOAP header.
     * Receives header name and parameters as array.
     *
     * Example:
     *
     * ``` php
     * <?php
     * $I->haveSoapHeader('AuthHeader', array('username' => 'davert', 'password' => '123345'));
     * ```
     *
     * Will produce header:
     *
     * ```
     *    <soapenv:Header>
     *      <SessionHeader>
     *      <AuthHeader>
     *          <username>davert</username>
     *          <password>12345</password>
     *      </AuthHeader>
     *   </soapenv:Header>
     * ```
     *
     * @param $header
     * @param array $params
     */
    public function haveSoapHeader($header, $params = [])
    {
        $soap_schema_url = $this->config['schema_url'];
        $xml = $this->xmlRequest;
        $xmlHeader = $xml->documentElement->getElementsByTagNameNS($soap_schema_url, 'Header')->item(0);
        $headerEl = $xml->createElement($header);
        SoapUtils::arrayToXml($xml, $headerEl, $params);
        $xmlHeader->appendChild($headerEl);
    }

    /**
     * Submits request to endpoint.
     *
     * Requires of api function name and parameters.
     * Parameters can be passed either as DOMDocument, DOMNode, XML string, or array (if no attributes).
     *
     * You are allowed to execute as much requests as you need inside test.
     *
     * Example:
     *
     * ``` php
     * $I->sendRequest('UpdateUser', '<user><id>1</id><name>notdavert</name></user>');
     * $I->sendRequest('UpdateUser', \Codeception\Utils\Soap::request()->user
     *   ->id->val(1)->parent()
     *   ->name->val('notdavert');
     * ```
     *
     * @param $request
     * @param $body
     */
    public function sendSoapRequest($action, $body = "")
    {
        $soap_schema_url = $this->config['schema_url'];
        $xml = $this->xmlRequest;
        $call = $xml->createElement('ns:' . $action);
        if ($body) {
            $bodyXml = SoapUtils::toXml($body);
            if ($bodyXml->hasChildNodes()) {
                foreach ($bodyXml->childNodes as $bodyChildNode) {
                    $bodyNode = $xml->importNode($bodyChildNode, true);
                    $call->appendChild($bodyNode);
                }
            }
        }

        $xmlBody = $xml->getElementsByTagNameNS($soap_schema_url, 'Body')->item(0);

        // cleanup if body already set
        foreach ($xmlBody->childNodes as $node) {
            $xmlBody->removeChild($node);
        }

        $xmlBody->appendChild($call);
        $this->debugSection("Request", $req = $xml->C14N());

<<<<<<< HEAD
        if ($this->isFunctional) {
=======
        if ($this->is_functional && $this->config['framework_collect_buffer']) {
>>>>>>> 1b413359
            $response = $this->processInternalRequest($action, $req);
        } else {
            $response = $this->processExternalRequest($action, $req);
        }

        $this->debugSection("Response", $response);
        $this->xmlResponse = SoapUtils::toXml($response);
    }

    /**
     * Checks XML response equals provided XML.
     * Comparison is done by canonicalizing both xml`s.
     *
     * Parameters can be passed either as DOMDocument, DOMNode, XML string, or array (if no attributes).
     *
     * Example:
     *
     * ``` php
     * <?php
     * $I->seeSoapResponseEquals("<?xml version="1.0" encoding="UTF-8"?><SOAP-ENV:Envelope><SOAP-ENV:Body><result>1</result></SOAP-ENV:Envelope>");
     *
     * $dom = new \DOMDocument();
     * $dom->load($file);
     * $I->seeSoapRequestIncludes($dom);
     *
     * ```
     *
     * @param $xml
     */
    public function seeSoapResponseEquals($xml)
    {
        $xml = SoapUtils::toXml($xml);
        $this->assertEquals($this->getXmlResponse()->C14N(), $xml->C14N());
    }

    /**
     * Checks XML response includes provided XML.
     * Comparison is done by canonicalizing both xml`s.
     * Parameter can be passed either as XmlBuilder, DOMDocument, DOMNode, XML string, or array (if no attributes).
     *
     * Example:
     *
     * ``` php
     * <?php
     * $I->seeSoapResponseIncludes("<result>1</result>");
     * $I->seeSoapRequestIncludes(\Codeception\Utils\Soap::response()->result->val(1));
     *
     * $dom = new \DDOMDocument();
     * $dom->load('template.xml');
     * $I->seeSoapRequestIncludes($dom);
     * ?>
     * ```
     *
     * @param $xml
     */
    public function seeSoapResponseIncludes($xml)
    {
        $xml = $this->canonicalize($xml);
        $this->assertContains($xml, $this->getXmlResponse()->C14N(), "found in XML Response");
    }


    /**
     * Checks XML response equals provided XML.
     * Comparison is done by canonicalizing both xml`s.
     *
     * Parameter can be passed either as XmlBuilder, DOMDocument, DOMNode, XML string, or array (if no attributes).
     *
     * @param $xml
     */
    public function dontSeeSoapResponseEquals($xml)
    {
        $xml = SoapUtils::toXml($xml);
        \PHPUnit_Framework_Assert::assertXmlStringNotEqualsXmlString($this->getXmlResponse()->C14N(), $xml->C14N());
    }


    /**
     * Checks XML response does not include provided XML.
     * Comparison is done by canonicalizing both xml`s.
     * Parameter can be passed either as XmlBuilder, DOMDocument, DOMNode, XML string, or array (if no attributes).
     *
     * @param $xml
     */
    public function dontSeeSoapResponseIncludes($xml)
    {
        $xml = $this->canonicalize($xml);
        $this->assertNotContains($xml, $this->getXmlResponse()->C14N(), "found in XML Response");
    }

    /**
     * Checks XML response contains provided structure.
     * Response elements will be compared with XML provided.
     * Only nodeNames are checked to see elements match.
     *
     * Example:
     *
     * ``` php
     * <?php
     *
     * $I->seeResponseContains("<user><query>CreateUser<name>Davert</davert></user>");
     * $I->seeSoapResponseContainsStructure("<query><name></name></query>");
     * ?>
     * ```
     *
     * Use this method to check XML of valid structure is returned.
     * This method does not use schema for validation.
     * This method does not require path from root to match the structure.
     *
     * @param $xml
     */
    public function seeSoapResponseContainsStructure($xml)
    {
        $xml = SoapUtils::toXml($xml);
        $this->debugSection("Structure", $xml->saveXML());
        $this->assertTrue((bool)$this->getXmlStructure()->matchXmlStructure($xml), "this structure is in response");
    }

    /**
     * Opposite to `seeSoapResponseContainsStructure`
     * @param $xml
     */
    public function dontSeeSoapResponseContainsStructure($xml)
    {
        $xml = SoapUtils::toXml($xml);
        $this->debugSection("Structure", $xml->saveXML());
        $this->assertFalse((bool)$this->getXmlStructure()->matchXmlStructure($xml), "this structure is in response");
    }

    /**
     * Checks XML response with XPath locator
     *
     * ``` php
     * <?php
     * $I->seeSoapResponseContainsXPath('//root/user[@id=1]');
     * ?>
     * ```
     *
     * @param $xpath
     */
    public function seeSoapResponseContainsXPath($xpath)
    {
        $this->assertTrue($this->getXmlStructure()->matchesXpath($xpath));
    }

    /**
     * Checks XML response doesn't contain XPath locator
     *
     * ``` php
     * <?php
     * $I->dontSeeSoapResponseContainsXPath('//root/user[@id=1]');
     * ?>
     * ```
     *
     * @param $xpath
     */
    public function dontSeeSoapResponseContainsXPath($xpath)
    {
        $this->assertFalse($this->getXmlStructure()->matchesXpath($xpath));
    }


    /**
     * Checks response code from server.
     *
     * @param $code
     */
    public function seeResponseCodeIs($code)
    {
        $this->assertEquals($code, $this->client->getInternalResponse()->getStatus(), "soap response code matches expected");
    }

    /**
     * Finds and returns text contents of element.
     * Element is matched by either CSS or XPath
     *
     * @version 1.1
     * @param $cssOrXPath
     * @return string
     */
    public function grabTextContentFrom($cssOrXPath)
    {
        $el = $this->getXmlStructure()->matchElement($cssOrXPath);
        return $el->textContent;
    }

    /**
     * Finds and returns attribute of element.
     * Element is matched by either CSS or XPath
     *
     * @version 1.1
     * @param $cssOrXPath
     * @param $attribute
     * @return string
     */
    public function grabAttributeFrom($cssOrXPath, $attribute)
    {
        $el = $this->getXmlStructure()->matchElement($cssOrXPath);
        if (!$el->hasAttribute($attribute)) {
            $this->fail("Attribute not found in element matched by '$cssOrXPath'");
        }
        return $el->getAttribute($attribute);
    }

    protected function getSchema()
    {
        return $this->config['schema'];
    }

    protected function canonicalize($xml)
    {
        return SoapUtils::toXml($xml)->C14N();
    }

    /**
     * @return \DOMDocument
     */
    protected function buildRequest()
    {
        $soap_schema_url = $this->config['schema_url'];
        $xml = new \DOMDocument();
        $root = $xml->createElement('soapenv:Envelope');
        $xml->appendChild($root);
        $root->setAttribute('xmlns:ns', $this->getSchema());
        $root->setAttribute('xmlns:soapenv', $soap_schema_url);
        $body = $xml->createElementNS($soap_schema_url, 'soapenv:Body');
        $header = $xml->createElementNS($soap_schema_url, 'soapenv:Header');
        $root->appendChild($header);
        $root->appendChild($body);
        $this->xmlRequest = $xml;
        return $xml;
    }

    protected function processRequest($action, $body)
    {
        $this->getClient()->request(
            'POST',
            $this->config['endpoint'],
            [], [],
            [
                "HTTP_Content-Type"   => "text/xml; charset=UTF-8",
                'HTTP_Content-Length' => strlen($body),
                'HTTP_SOAPAction'     => $action
            ],
            $body
        );
    }

    protected function processInternalRequest($action, $body)
    {
        ob_start();
        try {
            $this->getClient()->setServerParameter('HTTP_HOST', 'localhost');
            $this->processRequest($action, $body);
        } catch (\ErrorException $e) {
            // Zend_Soap outputs warning as an exception
            if (strpos($e->getMessage(), 'Warning: Cannot modify header information') === false) {
                ob_end_clean();
                throw $e;
            }
        }
        $response = ob_get_contents();
        ob_end_clean();
        return $response;
    }

    protected function processExternalRequest($action, $body)
    {
        $this->processRequest($action, $body);
        return $this->client->getInternalResponse()->getContent();
    }

}<|MERGE_RESOLUTION|>--- conflicted
+++ resolved
@@ -42,7 +42,6 @@
 class SOAP extends \Codeception\Module
 {
 
-<<<<<<< HEAD
     protected $dependencyMessage = <<<EOF
 Example using PhpBrowser as backend for SOAP module.
 --
@@ -55,12 +54,8 @@
 EOF;
 
 
-    protected $config = ['schema' => "", 'schema_url' => 'http://schemas.xmlsoap.org/soap/envelope/'];
+    protected $config = ['schema' => "", 'schema_url' => 'http://schemas.xmlsoap.org/soap/envelope/', 'framework_collect_buffer' => true];
     protected $requiredFields = ['endpoint'];
-=======
-    protected $config = array('schema' => "", 'schema_url' => 'http://schemas.xmlsoap.org/soap/envelope/', 'framework_collect_buffer' => true);
-    protected $requiredFields = array('endpoint');
->>>>>>> 1b413359
     /**
      * @var \Symfony\Component\BrowserKit\Client
      */
@@ -212,11 +207,7 @@
         $xmlBody->appendChild($call);
         $this->debugSection("Request", $req = $xml->C14N());
 
-<<<<<<< HEAD
-        if ($this->isFunctional) {
-=======
-        if ($this->is_functional && $this->config['framework_collect_buffer']) {
->>>>>>> 1b413359
+        if ($this->isFunctional && $this->config['framework_collect_buffer']) {
             $response = $this->processInternalRequest($action, $req);
         } else {
             $response = $this->processExternalRequest($action, $req);
